include_directories(${CMAKE_CURRENT_BINARY_DIR})

include(TestBigEndian)
test_big_endian(ENDIANNESS_BIG_ENDIAN)

configure_file(${CMAKE_CURRENT_SOURCE_DIR}/EndiannessConfigure.h.cmake
               ${CMAKE_CURRENT_BINARY_DIR}/EndiannessConfigure.h)

set(CorradeUtility_SRCS
    Endianness.cpp
    Debug.cpp
    Directory.cpp
    Configuration.cpp
    ConfigurationGroup.cpp
    MurmurHash2.cpp
    Resource.cpp
    Sha1.cpp
    Translator.cpp
<<<<<<< HEAD
    TypeTraits.cpp
    utilities.cpp
)
=======
    utilities.cpp)
>>>>>>> 14feba29

add_library(CorradeUtility SHARED ${CorradeUtility_SRCS})
set_target_properties(CorradeUtility PROPERTIES VERSION ${CORRADE_LIBRARY_VERSION} SOVERSION ${CORRADE_LIBRARY_SOVERSION})

install(TARGETS CorradeUtility DESTINATION ${CORRADE_LIBRARY_INSTALL_DIR})

if(NOT CMAKE_CROSSCOMPILING)
    add_executable(corrade-rc rc.cpp)
    target_link_libraries(corrade-rc CorradeUtility)
    install(TARGETS corrade-rc DESTINATION ${CORRADE_BINARY_INSTALL_DIR})
endif()

if(BUILD_TESTS)
    enable_testing()
    add_subdirectory(Test)
endif()<|MERGE_RESOLUTION|>--- conflicted
+++ resolved
@@ -16,13 +16,8 @@
     Resource.cpp
     Sha1.cpp
     Translator.cpp
-<<<<<<< HEAD
     TypeTraits.cpp
-    utilities.cpp
-)
-=======
     utilities.cpp)
->>>>>>> 14feba29
 
 add_library(CorradeUtility SHARED ${CorradeUtility_SRCS})
 set_target_properties(CorradeUtility PROPERTIES VERSION ${CORRADE_LIBRARY_VERSION} SOVERSION ${CORRADE_LIBRARY_SOVERSION})
