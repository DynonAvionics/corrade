--- conflicted
+++ resolved
@@ -195,21 +195,15 @@
         "int resourceInitializer_" + name + "();\n"
         "int resourceInitializer_" + name + "() {\n"
         "    Corrade::Utility::Resource::registerData(\"" + group + "\", " +
-<<<<<<< HEAD
             /* This shouldn't be ambiguous. But is. */
             #ifndef CORRADE_GCC44_COMPATIBILITY
             std::to_string(files.size()) +
-            #else
+            #elif !defined(CORRADE_TARGET_NACL_NEWLIB)
             std::to_string(static_cast<unsigned long long int>(files.size())) +
-            #endif
-        ", resourcePositions, resourceFilenames, resourceData);\n"
-=======
-            #ifndef CORRADE_TARGET_NACL_NEWLIB
-            std::to_string(files.size()) +
             #else
             converter.str() +
             #endif
->>>>>>> a2f8e205
+        ", resourcePositions, resourceFilenames, resourceData);\n"
         "    return 1;\n"
         "} CORRADE_AUTOMATIC_INITIALIZER(resourceInitializer_" + name + ")\n\n"
         "int resourceFinalizer_" + name + "();\n"
