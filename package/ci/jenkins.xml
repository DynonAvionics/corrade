--- conflicted
+++ resolved
@@ -70,25 +70,6 @@
     <hudson.tasks.Shell>
       <command>
 <![CDATA[
-<<<<<<< HEAD
-if [ ${compiler} = "g++-4.7" ] ; then
-    compatibility_flag=-DGCC47_COMPATIBILITY=ON
-fi
-
-if [ ${compiler} = "g++-4.6" ] ; then
-    compatibility_flag=-DGCC46_COMPATIBILITY=ON
-fi
-
-if [ ${compiler} = "g++-4.5" ] ; then
-    compatibility_flag=-DGCC45_COMPATIBILITY=ON
-fi
-
-if [ ${compiler} = "g++-4.4" ] ; then
-    compatibility_flag=-DGCC44_COMPATIBILITY=ON
-fi
-
-=======
->>>>>>> 4bf91bfb
 if [ ${compiler} = "clang++-libc++" ] ; then
     compiler_binary=clang++
     compiler_flags=(-DCMAKE_CXX_FLAGS="-std=c++11 -stdlib=libc++" -DCMAKE_EXE_LINKER_FLAGS=-lc++abi)
