--- conflicted
+++ resolved
@@ -27,12 +27,9 @@
 project(Corrade)
 
 include(CMakeDependentOption)
-<<<<<<< HEAD
+option(WITH_FIND_MODULE "Install FindCorrade.cmake module into CMake's module dir (might require admin privileges)" OFF)
 option(GCC44_COMPATIBILITY "Enable compatibility mode for GCC 4.4 (might disable some features)" OFF)
 option(GCC45_COMPATIBILITY "Enable compatibility mode for GCC 4.5 (might disable some features)" OFF)
-=======
-option(WITH_FIND_MODULE "Install FindCorrade.cmake module into CMake's module dir (might require admin privileges)" OFF)
->>>>>>> ff10384a
 option(GCC46_COMPATIBILITY "Enable compatibility mode for GCC 4.6 (might disable some features)" OFF)
 option(GCC47_COMPATIBILITY "Enable compatibility mode for GCC 4.7 (might disable some features)" OFF)
 option(BUILD_STATIC "Build static libraries (default are shared)" OFF)
